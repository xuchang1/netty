--- conflicted
+++ resolved
@@ -473,12 +473,8 @@
             return false;
         }
 
-<<<<<<< HEAD
         // 计算执行任务截止时间
-        final long deadline = timeoutNanos > 0 ? ScheduledFutureTask.nanoTime() + timeoutNanos : 0;
-=======
         final long deadline = timeoutNanos > 0 ? getCurrentTimeNanos() + timeoutNanos : 0;
->>>>>>> 7d540fc3
         long runTasks = 0;
         long lastExecutionTime;
         for (;;) {
@@ -848,13 +844,7 @@
 
     @Override
     public void execute(Runnable task) {
-<<<<<<< HEAD
-        ObjectUtil.checkNotNull(task, "task");
-        // 是否立即执行
-        execute(task, !(task instanceof LazyRunnable) && wakesUpForTask(task));
-=======
         execute0(task);
->>>>>>> 7d540fc3
     }
 
     @Override
