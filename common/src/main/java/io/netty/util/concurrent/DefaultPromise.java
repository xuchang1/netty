--- conflicted
+++ resolved
@@ -739,20 +739,9 @@
                     } finally {
                         decWaiters();
                     }
-<<<<<<< HEAD
-                }
-                if (isDone()) {
-                    return true;
-                } else {
-                    waitTime = timeoutNanos - (System.nanoTime() - startTime);
-                    // 等待超时，根据完成状态返回结果
-                    if (waitTime <= 0) {
-                        return isDone();
-=======
                     // Check isDone() in advance, try to avoid calculating the elapsed time later.
                     if (isDone()) {
                         return true;
->>>>>>> 7d540fc3
                     }
                     // Calculate the elapsed time here instead of in the while condition,
                     // try to avoid performance cost of System.nanoTime() in the first loop of while.
