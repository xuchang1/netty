/*
 * Copyright 2013 The Netty Project
 *
 * The Netty Project licenses this file to you under the Apache License,
 * version 2.0 (the "License"); you may not use this file except in compliance
 * with the License. You may obtain a copy of the License at:
 *
 *   https://www.apache.org/licenses/LICENSE-2.0
 *
 * Unless required by applicable law or agreed to in writing, software
 * distributed under the License is distributed on an "AS IS" BASIS, WITHOUT
 * WARRANTIES OR CONDITIONS OF ANY KIND, either express or implied. See the
 * License for the specific language governing permissions and limitations
 * under the License.
 */

package io.netty.util;

import io.netty.util.internal.EmptyArrays;
import io.netty.util.internal.ObjectUtil;
import io.netty.util.internal.PlatformDependent;
import io.netty.util.internal.SystemPropertyUtil;
import io.netty.util.internal.logging.InternalLogger;
import io.netty.util.internal.logging.InternalLoggerFactory;

import java.lang.ref.WeakReference;
import java.lang.ref.ReferenceQueue;
import java.lang.reflect.Method;
import java.util.Arrays;
import java.util.Collections;
import java.util.HashSet;
import java.util.Set;
import java.util.concurrent.ConcurrentHashMap;
import java.util.concurrent.atomic.AtomicIntegerFieldUpdater;
import java.util.concurrent.atomic.AtomicReference;
import java.util.concurrent.atomic.AtomicReferenceFieldUpdater;

import static io.netty.util.internal.StringUtil.EMPTY_STRING;
import static io.netty.util.internal.StringUtil.NEWLINE;
import static io.netty.util.internal.StringUtil.simpleClassName;

public class ResourceLeakDetector<T> {

    private static final String PROP_LEVEL_OLD = "io.netty.leakDetectionLevel";
    private static final String PROP_LEVEL = "io.netty.leakDetection.level";

    /**
     * 默认内存检测级别
     */
    private static final Level DEFAULT_LEVEL = Level.SIMPLE;

    private static final String PROP_TARGET_RECORDS = "io.netty.leakDetection.targetRecords";
    private static final int DEFAULT_TARGET_RECORDS = 4;

    private static final String PROP_SAMPLING_INTERVAL = "io.netty.leakDetection.samplingInterval";
    // There is a minor performance benefit in TLR if this is a power of 2.
    private static final int DEFAULT_SAMPLING_INTERVAL = 128;

    /**
     * 每个 DefaultResourceLeak 记录的 Record 数量
     */
    private static final int TARGET_RECORDS;
    static final int SAMPLING_INTERVAL;

    /**
     * Represents the level of resource leak detection.
     */
    public enum Level {
        /**
         * Disables resource leak detection.
         */
        DISABLED,
        /**
         * Enables simplistic sampling resource leak detection which reports there is a leak or not,
         * at the cost of small overhead (default).
         */
        SIMPLE,
        /**
         * Enables advanced sampling resource leak detection which reports where the leaked object was accessed
         * recently at the cost of high overhead.
         */
        ADVANCED,
        /**
         * Enables paranoid resource leak detection which reports where the leaked object was accessed recently,
         * at the cost of the highest possible overhead (for testing purposes only).
         */
        PARANOID;

        /**
         * Returns level based on string value. Accepts also string that represents ordinal number of enum.
         *
         * @param levelStr - level string : DISABLED, SIMPLE, ADVANCED, PARANOID. Ignores case.
         * @return corresponding level or SIMPLE level in case of no match.
         */
        static Level parseLevel(String levelStr) {
            String trimmedLevelStr = levelStr.trim();
            for (Level l : values()) {
                if (trimmedLevelStr.equalsIgnoreCase(l.name()) || trimmedLevelStr.equals(String.valueOf(l.ordinal()))) {
                    return l;
                }
            }
            return DEFAULT_LEVEL;
        }
    }

    private static Level level;

    private static final InternalLogger logger = InternalLoggerFactory.getInstance(ResourceLeakDetector.class);

    static {
        final boolean disabled;
        if (SystemPropertyUtil.get("io.netty.noResourceLeakDetection") != null) {
            disabled = SystemPropertyUtil.getBoolean("io.netty.noResourceLeakDetection", false);
            logger.debug("-Dio.netty.noResourceLeakDetection: {}", disabled);
            logger.warn(
                    "-Dio.netty.noResourceLeakDetection is deprecated. Use '-D{}={}' instead.",
                    PROP_LEVEL, DEFAULT_LEVEL.name().toLowerCase());
        } else {
            disabled = false;
        }

        Level defaultLevel = disabled? Level.DISABLED : DEFAULT_LEVEL;

        // 两个配置项，新的优先级更高
        // First read old property name
        String levelStr = SystemPropertyUtil.get(PROP_LEVEL_OLD, defaultLevel.name());

        // If new property name is present, use it
        levelStr = SystemPropertyUtil.get(PROP_LEVEL, levelStr);
        Level level = Level.parseLevel(levelStr);

        TARGET_RECORDS = SystemPropertyUtil.getInt(PROP_TARGET_RECORDS, DEFAULT_TARGET_RECORDS);
        SAMPLING_INTERVAL = SystemPropertyUtil.getInt(PROP_SAMPLING_INTERVAL, DEFAULT_SAMPLING_INTERVAL);

        ResourceLeakDetector.level = level;
        if (logger.isDebugEnabled()) {
            logger.debug("-D{}: {}", PROP_LEVEL, level.name().toLowerCase());
            logger.debug("-D{}: {}", PROP_TARGET_RECORDS, TARGET_RECORDS);
        }
    }

    /**
     * @deprecated Use {@link #setLevel(Level)} instead.
     */
    @Deprecated
    public static void setEnabled(boolean enabled) {
        setLevel(enabled? Level.SIMPLE : Level.DISABLED);
    }

    /**
     * Returns {@code true} if resource leak detection is enabled.
     */
    public static boolean isEnabled() {
        return getLevel().ordinal() > Level.DISABLED.ordinal();
    }

    /**
     * Sets the resource leak detection level.
     */
    public static void setLevel(Level level) {
        ResourceLeakDetector.level = ObjectUtil.checkNotNull(level, "level");
    }

    /**
     * Returns the current resource leak detection level.
     */
    public static Level getLevel() {
        return level;
    }

    /** the collection of active resources */
    private final Set<DefaultResourceLeak<?>> allLeaks =
            Collections.newSetFromMap(new ConcurrentHashMap<DefaultResourceLeak<?>, Boolean>());

    /**
     * 引用队列
     */
    private final ReferenceQueue<Object> refQueue = new ReferenceQueue<Object>();

    /**
     * 已汇报的内存泄露的资源类型的集合
     */
    private final Set<String> reportedLeaks =
            Collections.newSetFromMap(new ConcurrentHashMap<String, Boolean>());

    /**
     * 资源类型
     */
    private final String resourceType;

    /**
     * 采集评率
     */
    private final int samplingInterval;

    /**
     * @deprecated use {@link ResourceLeakDetectorFactory#newResourceLeakDetector(Class, int, long)}.
     */
    @Deprecated
    public ResourceLeakDetector(Class<?> resourceType) {
        this(simpleClassName(resourceType));
    }

    /**
     * @deprecated use {@link ResourceLeakDetectorFactory#newResourceLeakDetector(Class, int, long)}.
     */
    @Deprecated
    public ResourceLeakDetector(String resourceType) {
        this(resourceType, DEFAULT_SAMPLING_INTERVAL, Long.MAX_VALUE);
    }

    /**
     * @deprecated Use {@link ResourceLeakDetector#ResourceLeakDetector(Class, int)}.
     * <p>
     * This should not be used directly by users of {@link ResourceLeakDetector}.
     * Please use {@link ResourceLeakDetectorFactory#newResourceLeakDetector(Class)}
     * or {@link ResourceLeakDetectorFactory#newResourceLeakDetector(Class, int, long)}
     *
     * @param maxActive This is deprecated and will be ignored.
     */
    @Deprecated
    public ResourceLeakDetector(Class<?> resourceType, int samplingInterval, long maxActive) {
        this(resourceType, samplingInterval);
    }

    /**
     * This should not be used directly by users of {@link ResourceLeakDetector}.
     * Please use {@link ResourceLeakDetectorFactory#newResourceLeakDetector(Class)}
     * or {@link ResourceLeakDetectorFactory#newResourceLeakDetector(Class, int, long)}
     */
    @SuppressWarnings("deprecation")
    public ResourceLeakDetector(Class<?> resourceType, int samplingInterval) {
        this(simpleClassName(resourceType), samplingInterval, Long.MAX_VALUE);
    }

    /**
     * @deprecated use {@link ResourceLeakDetectorFactory#newResourceLeakDetector(Class, int, long)}.
     * <p>
     * @param maxActive This is deprecated and will be ignored.
     */
    @Deprecated
    public ResourceLeakDetector(String resourceType, int samplingInterval, long maxActive) {
        this.resourceType = ObjectUtil.checkNotNull(resourceType, "resourceType");
        this.samplingInterval = samplingInterval;
    }

    /**
     * Creates a new {@link ResourceLeak} which is expected to be closed via {@link ResourceLeak#close()} when the
     * related resource is deallocated.
     *
     * @return the {@link ResourceLeak} or {@code null}
     * @deprecated use {@link #track(Object)}
     */
    @Deprecated
    public final ResourceLeak open(T obj) {
        return track0(obj);
    }

    /**
     * Creates a new {@link ResourceLeakTracker} which is expected to be closed via
     * {@link ResourceLeakTracker#close(Object)} when the related resource is deallocated.
     *
     * @return the {@link ResourceLeakTracker} or {@code null}
     */
    @SuppressWarnings("unchecked")
    // 给指定资源创建一个 ResourceLeakTracker 对象，当资源的 deallocated 方法被调用时，将进行close操作。
    public final ResourceLeakTracker<T> track(T obj) {
        return track0(obj);
    }

    @SuppressWarnings("unchecked")
    private DefaultResourceLeak track0(T obj) {
        Level level = ResourceLeakDetector.level;
        if (level == Level.DISABLED) {
            return null;
        }

        if (level.ordinal() < Level.PARANOID.ordinal()) {
            // 获取一个随机数，为0则记录并封装对象返回
            if ((PlatformDependent.threadLocalRandom().nextInt(samplingInterval)) == 0) {
                reportLeak();
                return new DefaultResourceLeak(obj, refQueue, allLeaks, getInitialHint(resourceType));
            }
            return null;
        }
        // PARANOID 级别，每次必定记录
        reportLeak();
        return new DefaultResourceLeak(obj, refQueue, allLeaks, getInitialHint(resourceType));
    }

    private void clearRefQueue() {
        // 遍历清空队列
        for (;;) {
            DefaultResourceLeak ref = (DefaultResourceLeak) refQueue.poll();
            if (ref == null) {
                break;
            }
            ref.dispose();
        }
    }

    /**
     * When the return value is {@code true}, {@link #reportTracedLeak} and {@link #reportUntracedLeak}
     * will be called once a leak is detected, otherwise not.
     *
     * @return {@code true} to enable leak reporting.
     */
    protected boolean needReport() {
        return logger.isErrorEnabled();
    }

    private void reportLeak() {
        // 如果不允许打印错误日志，则无法汇报，清理队列，并直接结束
        if (!needReport()) {
            // 清理队列
            clearRefQueue();
            return;
        }

        // Detect and report previous leaks.
        for (;;) {
            // refQueue 中存在的数据，表示已经被标记为垃圾。如果此时正常调用了close方法并且回收了，allLeaks 中就不会存在该对象数据。
            DefaultResourceLeak ref = (DefaultResourceLeak) refQueue.poll();
            if (ref == null) {
                break;
            }

            // allLeaks 中移除当前 ref，如果返回false表示对象已经不在allLeaks中，已经正常调用了close回收了，继续下一次循环。
            if (!ref.dispose()) {
                continue;
            }

<<<<<<< HEAD
            String records = ref.toString();
            // 打印 records 日志
=======
            String records = ref.getReportAndClearRecords();
>>>>>>> 7d540fc3
            if (reportedLeaks.add(records)) {
                if (records.isEmpty()) {
                    reportUntracedLeak(resourceType);
                } else {
                    reportTracedLeak(resourceType, records);
                }
            }
        }
    }

    /**
     * This method is called when a traced leak is detected. It can be overridden for tracking how many times leaks
     * have been detected.
     */
    protected void reportTracedLeak(String resourceType, String records) {
        logger.error(
                "LEAK: {}.release() was not called before it's garbage-collected. " +
                "See https://netty.io/wiki/reference-counted-objects.html for more information.{}",
                resourceType, records);
    }

    /**
     * This method is called when an untraced leak is detected. It can be overridden for tracking how many times leaks
     * have been detected.
     */
    protected void reportUntracedLeak(String resourceType) {
        logger.error("LEAK: {}.release() was not called before it's garbage-collected. " +
                "Enable advanced leak reporting to find out where the leak occurred. " +
                "To enable advanced leak reporting, " +
                "specify the JVM option '-D{}={}' or call {}.setLevel() " +
                "See https://netty.io/wiki/reference-counted-objects.html for more information.",
                resourceType, PROP_LEVEL, Level.ADVANCED.name().toLowerCase(), simpleClassName(this));
    }

    /**
     * @deprecated This method will no longer be invoked by {@link ResourceLeakDetector}.
     */
    @Deprecated
    protected void reportInstancesLeak(String resourceType) {
    }

    /**
     * Create a hint object to be attached to an object tracked by this record. Similar to the additional information
     * supplied to {@link ResourceLeakTracker#record(Object)}, will be printed alongside the stack trace of the
     * creation of the resource.
     */
    protected Object getInitialHint(String resourceType) {
        return null;
    }

    @SuppressWarnings("deprecation")
    private static final class DefaultResourceLeak<T>
            extends WeakReference<Object> implements ResourceLeakTracker<T>, ResourceLeak {

        /**
         * head 属性更新器
         */
        @SuppressWarnings("unchecked") // generics and updaters do not mix.
        private static final AtomicReferenceFieldUpdater<DefaultResourceLeak<?>, TraceRecord> headUpdater =
                (AtomicReferenceFieldUpdater)
                        AtomicReferenceFieldUpdater.newUpdater(DefaultResourceLeak.class, TraceRecord.class, "head");

        /**
         * droppedRecords 属性更新器
         */
        @SuppressWarnings("unchecked") // generics and updaters do not mix.
        private static final AtomicIntegerFieldUpdater<DefaultResourceLeak<?>> droppedRecordsUpdater =
                (AtomicIntegerFieldUpdater)
                        AtomicIntegerFieldUpdater.newUpdater(DefaultResourceLeak.class, "droppedRecords");

        /**
         * Record 链的头节点（最新添加的一条记录）
         */
        @SuppressWarnings("unused")
        private volatile TraceRecord head;

        /**
         * 丢弃的 Record 计数
         */
        @SuppressWarnings("unused")
        private volatile int droppedRecords;

        /**
         * DefaultResourceLeak 集合。来自 {@link ResourceLeakDetector#allLeaks}
         */
        private final Set<DefaultResourceLeak<?>> allLeaks;

        /**
         * hash 值
         */
        private final int trackedHash;

        DefaultResourceLeak(
                Object referent,
                ReferenceQueue<Object> refQueue,
<<<<<<< HEAD
                Set<DefaultResourceLeak<?>> allLeaks) {
            // refQueue 被传入 WeakReference 的构造函数中。当前对象被标记为垃圾时，会自动加入到 refQueue 中。此时可以做一些清理工作。
=======
                Set<DefaultResourceLeak<?>> allLeaks,
                Object initialHint) {
>>>>>>> 7d540fc3
            super(referent, refQueue);

            assert referent != null;

            // Store the hash of the tracked object to later assert it in the close(...) method.
            // It's important that we not store a reference to the referent as this would disallow it from
            // be collected via the WeakReference.
            trackedHash = System.identityHashCode(referent);
            // 记录当前对象
            allLeaks.add(this);
            // Create a new Record so we always have the creation stacktrace included.
            headUpdater.set(this, initialHint == null ?
                    new TraceRecord(TraceRecord.BOTTOM) : new TraceRecord(TraceRecord.BOTTOM, initialHint));
            this.allLeaks = allLeaks;
        }

        @Override
        public void record() {
            record0(null);
        }

        @Override
        public void record(Object hint) {
            record0(hint);
        }

        /**
         * This method works by exponentially backing off as more records are present in the stack. Each record has a
         * 1 / 2^n chance of dropping the top most record and replacing it with itself. This has a number of convenient
         * properties:
         *
         * <ol>
         * <li>  The current record is always recorded. This is due to the compare and swap dropping the top most
         *       record, rather than the to-be-pushed record.
         * <li>  The very last access will always be recorded. This comes as a property of 1.
         * <li>  It is possible to retain more records than the target, based upon the probability distribution.
         * <li>  It is easy to keep a precise record of the number of elements in the stack, since each element has to
         *     know how tall the stack is.
         * </ol>
         *
         * In this particular implementation, there are also some advantages. A thread local random is used to decide
         * if something should be recorded. This means that if there is a deterministic access pattern, it is now
         * possible to see what other accesses occur, rather than always dropping them. Second, after
         * {@link #TARGET_RECORDS} accesses, backoff occurs. This matches typical access patterns,
         * where there are either a high number of accesses (i.e. a cached buffer), or low (an ephemeral buffer), but
         * not many in between.
         *
         * The use of atomics avoids serializing a high number of accesses, when most of the records will be thrown
         * away. High contention only happens when there are very few existing records, which is only likely when the
         * object isn't shared! If this is a problem, the loop can be aborted and the record dropped, because another
         * thread won the race.
         */
        private void record0(Object hint) {
            // Check TARGET_RECORDS > 0 here to avoid similar check before remove from and add to lastRecords
            if (TARGET_RECORDS > 0) {
                TraceRecord oldHead;
                TraceRecord prevHead;
                TraceRecord newHead;
                boolean dropped;
                do {
                    // 获取 head 节点
                    if ((prevHead = oldHead = headUpdater.get(this)) == null) {
                        // already closed.
                        return;
                    }
                    final int numElements = oldHead.pos + 1;
                    // 超过记录的条数
                    if (numElements >= TARGET_RECORDS) {
                        final int backOffFactor = Math.min(numElements - TARGET_RECORDS, 30);
                        // 不为0，dropped = true。drop 当前的 head 节点。（pos越大，被丢弃的概率越大）
                        if (dropped = PlatformDependent.threadLocalRandom().nextInt(1 << backOffFactor) != 0) {
                            prevHead = oldHead.next;
                        }
                    } else {
                        dropped = false;
                    }
                    // 创建新的头节点
                    newHead = hint != null ? new TraceRecord(prevHead, hint) : new TraceRecord(prevHead);
                } while (!headUpdater.compareAndSet(this, oldHead, newHead));

                if (dropped) {
                    // dropped 数量 +1
                    droppedRecordsUpdater.incrementAndGet(this);
                }
            }
        }

        boolean dispose() {
            clear();
            // 移除出 allLeaks 。移除成功，意味着内存泄露
            return allLeaks.remove(this);
        }

        @Override
        public boolean close() {
            // 如果被正常 close，当前对象会从 allLeaks 中移除，打印error日志时，不会打印相关信息。
            if (allLeaks.remove(this)) {
                // Call clear so the reference is not even enqueued.
                clear();
                // head 节点置为null
                headUpdater.set(this, null);
                return true;
            }
            return false;
        }

        @Override
        public boolean close(T trackedObject) {
            // 校验一致
            // Ensure that the object that was tracked is the same as the one that was passed to close(...).
            assert trackedHash == System.identityHashCode(trackedObject);

            try {
                return close();
            } finally {
                // This method will do `synchronized(trackedObject)` and we should be sure this will not cause deadlock.
                // It should not, because somewhere up the callstack should be a (successful) `trackedObject.release`,
                // therefore it is unreasonable that anyone else, anywhere, is holding a lock on the trackedObject.
                // (Unreasonable but possible, unfortunately.)
                reachabilityFence0(trackedObject);
            }
        }

         /**
         * Ensures that the object referenced by the given reference remains
         * <a href="package-summary.html#reachability"><em>strongly reachable</em></a>,
         * regardless of any prior actions of the program that might otherwise cause
         * the object to become unreachable; thus, the referenced object is not
         * reclaimable by garbage collection at least until after the invocation of
         * this method.
         *
         * <p> Recent versions of the JDK have a nasty habit of prematurely deciding objects are unreachable.
         * see: https://stackoverflow.com/questions/26642153/finalize-called-on-strongly-reachable-object-in-java-8
         * The Java 9 method Reference.reachabilityFence offers a solution to this problem.
         *
         * <p> This method is always implemented as a synchronization on {@code ref}, not as
         * {@code Reference.reachabilityFence} for consistency across platforms and to allow building on JDK 6-8.
         * <b>It is the caller's responsibility to ensure that this synchronization will not cause deadlock.</b>
         *
         * @param ref the reference. If {@code null}, this method has no effect.
         * @see java.lang.ref.Reference#reachabilityFence
         */
        private static void reachabilityFence0(Object ref) {
            if (ref != null) {
                synchronized (ref) {
                    // Empty synchronized is ok: https://stackoverflow.com/a/31933260/1151521
                }
            }
        }

        @Override
        public String toString() {
            TraceRecord oldHead = headUpdater.get(this);
            return generateReport(oldHead);
        }

        String getReportAndClearRecords() {
            TraceRecord oldHead = headUpdater.getAndSet(this, null);
<<<<<<< HEAD
            // head 为null，返回空信息
=======
            return generateReport(oldHead);
        }

        private String generateReport(TraceRecord oldHead) {
>>>>>>> 7d540fc3
            if (oldHead == null) {
                // Already closed
                return EMPTY_STRING;
            }

            final int dropped = droppedRecordsUpdater.get(this);
            int duped = 0;

            int present = oldHead.pos + 1;
            // Guess about 2 kilobytes per stack trace
            // 每条 Record，使用2k记录
            StringBuilder buf = new StringBuilder(present * 2048).append(NEWLINE);
            buf.append("Recent access records: ").append(NEWLINE);

            int i = 1;
            Set<String> seen = new HashSet<String>(present);
            for (; oldHead != TraceRecord.BOTTOM; oldHead = oldHead.next) {
                String s = oldHead.toString();
                // 是否重复了
                if (seen.add(s)) {
                    // 到达尾节点
                    if (oldHead.next == TraceRecord.BOTTOM) {
                        buf.append("Created at:").append(NEWLINE).append(s);
                    } else {
                        // 拼接 Record
                        buf.append('#').append(i++).append(':').append(NEWLINE).append(s);
                    }
                } else {
                    duped++;
                }
            }

            if (duped > 0) {
                buf.append(": ")
                        .append(duped)
                        .append(" leak records were discarded because they were duplicates")
                        .append(NEWLINE);
            }

            // 废弃 Record 条数
            if (dropped > 0) {
                buf.append(": ")
                   .append(dropped)
                   .append(" leak records were discarded because the leak record count is targeted to ")
                   .append(TARGET_RECORDS)
                   .append(". Use system property ")
                   .append(PROP_TARGET_RECORDS)
                   .append(" to increase the limit.")
                   .append(NEWLINE);
            }

            buf.setLength(buf.length() - NEWLINE.length());
            return buf.toString();
        }
    }

    private static final AtomicReference<String[]> excludedMethods =
            new AtomicReference<String[]>(EmptyArrays.EMPTY_STRINGS);

    public static void addExclusions(Class clz, String ... methodNames) {
        Set<String> nameSet = new HashSet<String>(Arrays.asList(methodNames));
        // Use loop rather than lookup. This avoids knowing the parameters, and doesn't have to handle
        // NoSuchMethodException.
        for (Method method : clz.getDeclaredMethods()) {
            if (nameSet.remove(method.getName()) && nameSet.isEmpty()) {
                break;
            }
        }
        // nameSet 中包含不是 clz 中的方法
        if (!nameSet.isEmpty()) {
            throw new IllegalArgumentException("Can't find '" + nameSet + "' in " + clz.getName());
        }
        String[] oldMethods;
        String[] newMethods;
        do {
            // 将入参的 methodNames 添加到 excludedMethods 集合中，每个 methodName 存储两个元素信息，分别是 clz的name和 methodName
            oldMethods = excludedMethods.get();
            newMethods = Arrays.copyOf(oldMethods, oldMethods.length + 2 * methodNames.length);
            for (int i = 0; i < methodNames.length; i++) {
                newMethods[oldMethods.length + i * 2] = clz.getName();
                newMethods[oldMethods.length + i * 2 + 1] = methodNames[i];
            }
        } while (!excludedMethods.compareAndSet(oldMethods, newMethods));
    }

    private static class TraceRecord extends Throwable {
        private static final long serialVersionUID = 6065153674892850720L;

        private static final TraceRecord BOTTOM = new TraceRecord() {
            private static final long serialVersionUID = 7396077602074694571L;

            // Override fillInStackTrace() so we not populate the backtrace via a native call and so leak the
            // Classloader.
            // See https://github.com/netty/netty/pull/10691
            @Override
            public Throwable fillInStackTrace() {
                return this;
            }
        };

        private final String hintString;

        /**
         * 构建的单项链表，每次新加入的节点，会往上加并被赋为head节点
         */
        private final TraceRecord next;

        /**
         * pos 累加，越后面加入的，值越大。
         */
        private final int pos;

        TraceRecord(TraceRecord next, Object hint) {
            // This needs to be generated even if toString() is never called as it may change later on.
            hintString = hint instanceof ResourceLeakHint ? ((ResourceLeakHint) hint).toHintString() : hint.toString();
            this.next = next;
            this.pos = next.pos + 1;
        }

        TraceRecord(TraceRecord next) {
           hintString = null;
           this.next = next;
           this.pos = next.pos + 1;
        }

        // Used to terminate the stack
        private TraceRecord() {
            hintString = null;
            next = null;
            pos = -1;
        }

        @Override
        public String toString() {
            // 一条记录
            StringBuilder buf = new StringBuilder(2048);
            if (hintString != null) {
                buf.append("\tHint: ").append(hintString).append(NEWLINE);
            }

            // Append the stack trace.
            StackTraceElement[] array = getStackTrace();
            // Skip the first three elements.
            out: for (int i = 3; i < array.length; i++) {
                StackTraceElement element = array[i];
                // Strip the noisy stack trace elements.
                // 跳过的方法（不打印）
                String[] exclusions = excludedMethods.get();
                for (int k = 0; k < exclusions.length; k += 2) {
                    // Suppress a warning about out of bounds access
                    // since the length of excludedMethods is always even, see addExclusions()
                    if (exclusions[k].equals(element.getClassName())
                            && exclusions[k + 1].equals(element.getMethodName())) { // lgtm[java/index-out-of-bounds]
                        continue out;
                    }
                }

                buf.append('\t');
                buf.append(element.toString());
                buf.append(NEWLINE);
            }
            return buf.toString();
        }
    }
}<|MERGE_RESOLUTION|>--- conflicted
+++ resolved
@@ -330,12 +330,8 @@
                 continue;
             }
 
-<<<<<<< HEAD
-            String records = ref.toString();
+            String records = ref.getReportAndClearRecords();
             // 打印 records 日志
-=======
-            String records = ref.getReportAndClearRecords();
->>>>>>> 7d540fc3
             if (reportedLeaks.add(records)) {
                 if (records.isEmpty()) {
                     reportUntracedLeak(resourceType);
@@ -431,13 +427,9 @@
         DefaultResourceLeak(
                 Object referent,
                 ReferenceQueue<Object> refQueue,
-<<<<<<< HEAD
-                Set<DefaultResourceLeak<?>> allLeaks) {
-            // refQueue 被传入 WeakReference 的构造函数中。当前对象被标记为垃圾时，会自动加入到 refQueue 中。此时可以做一些清理工作。
-=======
                 Set<DefaultResourceLeak<?>> allLeaks,
                 Object initialHint) {
->>>>>>> 7d540fc3
+            // refQueue 被传入 WeakReference 的构造函数中。当前对象被标记为垃圾时，会自动加入到 refQueue 中。此时可以做一些清理工作。
             super(referent, refQueue);
 
             assert referent != null;
@@ -596,14 +588,11 @@
 
         String getReportAndClearRecords() {
             TraceRecord oldHead = headUpdater.getAndSet(this, null);
-<<<<<<< HEAD
+            return generateReport(oldHead);
+        }
+
+        private String generateReport(TraceRecord oldHead) {
             // head 为null，返回空信息
-=======
-            return generateReport(oldHead);
-        }
-
-        private String generateReport(TraceRecord oldHead) {
->>>>>>> 7d540fc3
             if (oldHead == null) {
                 // Already closed
                 return EMPTY_STRING;
