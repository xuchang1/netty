--- conflicted
+++ resolved
@@ -61,12 +61,8 @@
      * {@code true} if this would result in an index out of bounds exception.
      */
     public static boolean isOutOfBounds(int index, int length, int capacity) {
-<<<<<<< HEAD
         // 只有有负数，或运算，就会有负数
-        return (index | length | (index + length) | (capacity - (index + length))) < 0;
-=======
         return (index | length | capacity | (index + length) | (capacity - (index + length))) < 0;
->>>>>>> a443f12a
     }
 
     /**
