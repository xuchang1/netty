--- conflicted
+++ resolved
@@ -147,11 +147,8 @@
         }
 
         // Reallocation required.
-<<<<<<< HEAD
         // 重新分配新的内存空间，并将数据复制到其中。并且，释放老的内存空间。
-=======
         chunk.decrementPinnedMemory(maxLength);
->>>>>>> a443f12a
         chunk.arena.reallocate(this, newCapacity, true);
         return this;
     }
@@ -206,11 +203,8 @@
             final long handle = this.handle;
             this.handle = -1;
             memory = null;
-<<<<<<< HEAD
             // 释放内存回 Arena 中
-=======
             chunk.decrementPinnedMemory(maxLength);
->>>>>>> a443f12a
             chunk.arena.free(chunk, tmpNioBuf, handle, maxLength, cache);
             tmpNioBuf = null;
             chunk = null;
