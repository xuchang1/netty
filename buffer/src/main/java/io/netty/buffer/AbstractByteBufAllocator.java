--- conflicted
+++ resolved
@@ -283,18 +283,9 @@
             return newCapacity;
         }
 
-<<<<<<< HEAD
-        // Not over threshold. Double up to 4 MiB, starting from 64.
+        // 64 <= newCapacity is a power of 2 <= threshold
         // 从 64 b开始成背增长判断
-        int newCapacity = 64;
-        while (newCapacity < minNewCapacity) {
-            newCapacity <<= 1;
-        }
-
-=======
-        // 64 <= newCapacity is a power of 2 <= threshold
         final int newCapacity = MathUtil.findNextPositivePowerOfTwo(Math.max(minNewCapacity, 64));
->>>>>>> 7d540fc3
         return Math.min(newCapacity, maxCapacity);
     }
 }