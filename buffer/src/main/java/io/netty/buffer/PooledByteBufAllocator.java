/*
 * Copyright 2012 The Netty Project
 *
 * The Netty Project licenses this file to you under the Apache License,
 * version 2.0 (the "License"); you may not use this file except in compliance
 * with the License. You may obtain a copy of the License at:
 *
 *   https://www.apache.org/licenses/LICENSE-2.0
 *
 * Unless required by applicable law or agreed to in writing, software
 * distributed under the License is distributed on an "AS IS" BASIS, WITHOUT
 * WARRANTIES OR CONDITIONS OF ANY KIND, either express or implied. See the
 * License for the specific language governing permissions and limitations
 * under the License.
 */

package io.netty.buffer;

import static io.netty.util.internal.ObjectUtil.checkPositiveOrZero;

import io.netty.util.NettyRuntime;
import io.netty.util.concurrent.EventExecutor;
import io.netty.util.concurrent.FastThreadLocal;
import io.netty.util.concurrent.FastThreadLocalThread;
import io.netty.util.internal.PlatformDependent;
import io.netty.util.internal.StringUtil;
import io.netty.util.internal.SystemPropertyUtil;
import io.netty.util.internal.ThreadExecutorMap;
import io.netty.util.internal.logging.InternalLogger;
import io.netty.util.internal.logging.InternalLoggerFactory;

import java.nio.ByteBuffer;
import java.util.ArrayList;
import java.util.Collections;
import java.util.List;
import java.util.concurrent.TimeUnit;

public class PooledByteBufAllocator extends AbstractByteBufAllocator implements ByteBufAllocatorMetricProvider {

    private static final InternalLogger logger = InternalLoggerFactory.getInstance(PooledByteBufAllocator.class);

    /**
     * 默认 Heap 类型的 Arena 数量
     */
    private static final int DEFAULT_NUM_HEAP_ARENA;
    /**
     * 默认 Direct 类型的 Arena 数量
     */
    private static final int DEFAULT_NUM_DIRECT_ARENA;

    /**
     * 默认 Page 的内存大小，单位：B 。
     *
     * 默认配置，8192 B = 8 KB
     */
    private static final int DEFAULT_PAGE_SIZE;
<<<<<<< HEAD
    /**
     * {@link PoolChunk} 满二叉树的高度，默认为 11 。
     */
    private static final int DEFAULT_MAX_ORDER; // 8192 << 11 = 16 MiB per chunk
    /**
     * 默认 {@link PoolThreadCache} 的 small 类型的内存块的缓存数量。默认为 256 。
     *
     * @see #smallCacheSize
     */
=======
    private static final int DEFAULT_MAX_ORDER; // 8192 << 9 = 4 MiB per chunk
>>>>>>> 7d540fc3
    private static final int DEFAULT_SMALL_CACHE_SIZE;
    /**
     * 默认 {@link PoolThreadCache} 的 normal 类型的内存块的缓存数量。默认为 64 。
     *
     * @see #normalCacheSize
     */
    private static final int DEFAULT_NORMAL_CACHE_SIZE;
    /**
     * 默认 {@link PoolThreadCache} 缓存的内存块的最大字节数
     */
    static final int DEFAULT_MAX_CACHED_BUFFER_CAPACITY;
    /**
     * 默认 {@link PoolThreadCache}
     */
    private static final int DEFAULT_CACHE_TRIM_INTERVAL;

    private static final long DEFAULT_CACHE_TRIM_INTERVAL_MILLIS;
    /**
     * 默认是否使用 {@link PoolThreadCache}
     */
    private static final boolean DEFAULT_USE_CACHE_FOR_ALL_THREADS;
    /**
     * 默认 Direct 内存对齐基准
     */
    private static final int DEFAULT_DIRECT_MEMORY_CACHE_ALIGNMENT;
    static final int DEFAULT_MAX_CACHED_BYTEBUFFERS_PER_CHUNK;

    /**
     * Page 的内存最小值。默认为 4KB = 4096B
     */
    private static final int MIN_PAGE_SIZE = 4096;

    /**
     * Chunk 的内存最大值。默认为 1GB
     */
    private static final int MAX_CHUNK_SIZE = (int) (((long) Integer.MAX_VALUE + 1) / 2);

    private static final int CACHE_NOT_USED = 0;

    private final Runnable trimTask = new Runnable() {
        @Override
        public void run() {
            PooledByteBufAllocator.this.trimCurrentThreadCache();
        }
    };

    static {
        int defaultAlignment = SystemPropertyUtil.getInt(
                "io.netty.allocator.directMemoryCacheAlignment", 0);
        int defaultPageSize = SystemPropertyUtil.getInt("io.netty.allocator.pageSize", 8192);
        Throwable pageSizeFallbackCause = null;
        try {
            validateAndCalculatePageShifts(defaultPageSize, defaultAlignment);
        } catch (Throwable t) {
            pageSizeFallbackCause = t;
            defaultPageSize = 8192;
            defaultAlignment = 0;
        }
        DEFAULT_PAGE_SIZE = defaultPageSize;
        DEFAULT_DIRECT_MEMORY_CACHE_ALIGNMENT = defaultAlignment;

        int defaultMaxOrder = SystemPropertyUtil.getInt("io.netty.allocator.maxOrder", 9);
        Throwable maxOrderFallbackCause = null;
        try {
            validateAndCalculateChunkSize(DEFAULT_PAGE_SIZE, defaultMaxOrder);
        } catch (Throwable t) {
            maxOrderFallbackCause = t;
            defaultMaxOrder = 9;
        }
        DEFAULT_MAX_ORDER = defaultMaxOrder;

        // Determine reasonable default for nHeapArena and nDirectArena.
        // Assuming each arena has 3 chunks, the pool should not consume more than 50% of max memory.
        final Runtime runtime = Runtime.getRuntime();

        /*
         * We use 2 * available processors by default to reduce contention as we use 2 * available processors for the
         * number of EventLoops in NIO and EPOLL as well. If we choose a smaller number we will run into hot spots as
         * allocation and de-allocation needs to be synchronized on the PoolArena.
         *
         * See https://github.com/netty/netty/issues/3888.
         */
        final int defaultMinNumArena = NettyRuntime.availableProcessors() * 2;
        final int defaultChunkSize = DEFAULT_PAGE_SIZE << DEFAULT_MAX_ORDER;
        DEFAULT_NUM_HEAP_ARENA = Math.max(0,
                SystemPropertyUtil.getInt(
                        "io.netty.allocator.numHeapArenas",
                        (int) Math.min(
                                defaultMinNumArena,
                                runtime.maxMemory() / defaultChunkSize / 2 / 3)));
        DEFAULT_NUM_DIRECT_ARENA = Math.max(0,
                SystemPropertyUtil.getInt(
                        "io.netty.allocator.numDirectArenas",
                        (int) Math.min(
                                defaultMinNumArena,
                                PlatformDependent.maxDirectMemory() / defaultChunkSize / 2 / 3)));

        // cache sizes
        DEFAULT_SMALL_CACHE_SIZE = SystemPropertyUtil.getInt("io.netty.allocator.smallCacheSize", 256);
        DEFAULT_NORMAL_CACHE_SIZE = SystemPropertyUtil.getInt("io.netty.allocator.normalCacheSize", 64);

        // 32 kb is the default maximum capacity of the cached buffer. Similar to what is explained in
        // 'Scalable memory allocation using jemalloc'
        DEFAULT_MAX_CACHED_BUFFER_CAPACITY = SystemPropertyUtil.getInt(
                "io.netty.allocator.maxCachedBufferCapacity", 32 * 1024);

        // the number of threshold of allocations when cached entries will be freed up if not frequently used
        DEFAULT_CACHE_TRIM_INTERVAL = SystemPropertyUtil.getInt(
                "io.netty.allocator.cacheTrimInterval", 8192);

        if (SystemPropertyUtil.contains("io.netty.allocation.cacheTrimIntervalMillis")) {
            logger.warn("-Dio.netty.allocation.cacheTrimIntervalMillis is deprecated," +
                    " use -Dio.netty.allocator.cacheTrimIntervalMillis");

            if (SystemPropertyUtil.contains("io.netty.allocator.cacheTrimIntervalMillis")) {
                // Both system properties are specified. Use the non-deprecated one.
                DEFAULT_CACHE_TRIM_INTERVAL_MILLIS = SystemPropertyUtil.getLong(
                        "io.netty.allocator.cacheTrimIntervalMillis", 0);
            } else {
                DEFAULT_CACHE_TRIM_INTERVAL_MILLIS = SystemPropertyUtil.getLong(
                        "io.netty.allocation.cacheTrimIntervalMillis", 0);
            }
        } else {
            DEFAULT_CACHE_TRIM_INTERVAL_MILLIS = SystemPropertyUtil.getLong(
                    "io.netty.allocator.cacheTrimIntervalMillis", 0);
        }

        DEFAULT_USE_CACHE_FOR_ALL_THREADS = SystemPropertyUtil.getBoolean(
                "io.netty.allocator.useCacheForAllThreads", false);

        // Use 1023 by default as we use an ArrayDeque as backing storage which will then allocate an internal array
        // of 1024 elements. Otherwise we would allocate 2048 and only use 1024 which is wasteful.
        DEFAULT_MAX_CACHED_BYTEBUFFERS_PER_CHUNK = SystemPropertyUtil.getInt(
                "io.netty.allocator.maxCachedByteBuffersPerChunk", 1023);

        if (logger.isDebugEnabled()) {
            logger.debug("-Dio.netty.allocator.numHeapArenas: {}", DEFAULT_NUM_HEAP_ARENA);
            logger.debug("-Dio.netty.allocator.numDirectArenas: {}", DEFAULT_NUM_DIRECT_ARENA);
            if (pageSizeFallbackCause == null) {
                logger.debug("-Dio.netty.allocator.pageSize: {}", DEFAULT_PAGE_SIZE);
            } else {
                logger.debug("-Dio.netty.allocator.pageSize: {}", DEFAULT_PAGE_SIZE, pageSizeFallbackCause);
            }
            if (maxOrderFallbackCause == null) {
                logger.debug("-Dio.netty.allocator.maxOrder: {}", DEFAULT_MAX_ORDER);
            } else {
                logger.debug("-Dio.netty.allocator.maxOrder: {}", DEFAULT_MAX_ORDER, maxOrderFallbackCause);
            }
            logger.debug("-Dio.netty.allocator.chunkSize: {}", DEFAULT_PAGE_SIZE << DEFAULT_MAX_ORDER);
            logger.debug("-Dio.netty.allocator.smallCacheSize: {}", DEFAULT_SMALL_CACHE_SIZE);
            logger.debug("-Dio.netty.allocator.normalCacheSize: {}", DEFAULT_NORMAL_CACHE_SIZE);
            logger.debug("-Dio.netty.allocator.maxCachedBufferCapacity: {}", DEFAULT_MAX_CACHED_BUFFER_CAPACITY);
            logger.debug("-Dio.netty.allocator.cacheTrimInterval: {}", DEFAULT_CACHE_TRIM_INTERVAL);
            logger.debug("-Dio.netty.allocator.cacheTrimIntervalMillis: {}", DEFAULT_CACHE_TRIM_INTERVAL_MILLIS);
            logger.debug("-Dio.netty.allocator.useCacheForAllThreads: {}", DEFAULT_USE_CACHE_FOR_ALL_THREADS);
            logger.debug("-Dio.netty.allocator.maxCachedByteBuffersPerChunk: {}",
                    DEFAULT_MAX_CACHED_BYTEBUFFERS_PER_CHUNK);
        }
    }

    public static final PooledByteBufAllocator DEFAULT =
            new PooledByteBufAllocator(PlatformDependent.directBufferPreferred());

    /**
     * Heap PoolArena 数组
     */
    private final PoolArena<byte[]>[] heapArenas;

    /**
     * Direct PoolArena 数组
     */
    private final PoolArena<ByteBuffer>[] directArenas;
    private final int smallCacheSize;
    private final int normalCacheSize;
    private final List<PoolArenaMetric> heapArenaMetrics;
    private final List<PoolArenaMetric> directArenaMetrics;
    private final PoolThreadLocalCache threadCache;
    private final int chunkSize;
    private final PooledByteBufAllocatorMetric metric;

    public PooledByteBufAllocator() {
        this(false);
    }

    @SuppressWarnings("deprecation")
    public PooledByteBufAllocator(boolean preferDirect) {
        this(preferDirect, DEFAULT_NUM_HEAP_ARENA, DEFAULT_NUM_DIRECT_ARENA, DEFAULT_PAGE_SIZE, DEFAULT_MAX_ORDER);
    }

    @SuppressWarnings("deprecation")
    public PooledByteBufAllocator(int nHeapArena, int nDirectArena, int pageSize, int maxOrder) {
        this(false, nHeapArena, nDirectArena, pageSize, maxOrder);
    }

    /**
     * @deprecated use
     * {@link PooledByteBufAllocator#PooledByteBufAllocator(boolean, int, int, int, int, int, int, boolean)}
     */
    @Deprecated
    public PooledByteBufAllocator(boolean preferDirect, int nHeapArena, int nDirectArena, int pageSize, int maxOrder) {
        this(preferDirect, nHeapArena, nDirectArena, pageSize, maxOrder,
             0, DEFAULT_SMALL_CACHE_SIZE, DEFAULT_NORMAL_CACHE_SIZE);
    }

    /**
     * @deprecated use
     * {@link PooledByteBufAllocator#PooledByteBufAllocator(boolean, int, int, int, int, int, int, boolean)}
     */
    @Deprecated
    public PooledByteBufAllocator(boolean preferDirect, int nHeapArena, int nDirectArena, int pageSize, int maxOrder,
                                  int tinyCacheSize, int smallCacheSize, int normalCacheSize) {
        this(preferDirect, nHeapArena, nDirectArena, pageSize, maxOrder, smallCacheSize,
             normalCacheSize, DEFAULT_USE_CACHE_FOR_ALL_THREADS, DEFAULT_DIRECT_MEMORY_CACHE_ALIGNMENT);
    }

    /**
     * @deprecated use
     * {@link PooledByteBufAllocator#PooledByteBufAllocator(boolean, int, int, int, int, int, int, boolean)}
     */
    @Deprecated
    public PooledByteBufAllocator(boolean preferDirect, int nHeapArena,
                                  int nDirectArena, int pageSize, int maxOrder, int tinyCacheSize,
                                  int smallCacheSize, int normalCacheSize,
                                  boolean useCacheForAllThreads) {
        this(preferDirect, nHeapArena, nDirectArena, pageSize, maxOrder,
             smallCacheSize, normalCacheSize,
             useCacheForAllThreads);
    }

    public PooledByteBufAllocator(boolean preferDirect, int nHeapArena,
                                  int nDirectArena, int pageSize, int maxOrder,
                                  int smallCacheSize, int normalCacheSize,
                                  boolean useCacheForAllThreads) {
        this(preferDirect, nHeapArena, nDirectArena, pageSize, maxOrder,
             smallCacheSize, normalCacheSize,
             useCacheForAllThreads, DEFAULT_DIRECT_MEMORY_CACHE_ALIGNMENT);
    }

    /**
     * @deprecated use
     * {@link PooledByteBufAllocator#PooledByteBufAllocator(boolean, int, int, int, int, int, int, boolean, int)}
     */
    @Deprecated
    public PooledByteBufAllocator(boolean preferDirect, int nHeapArena, int nDirectArena, int pageSize, int maxOrder,
                                  int tinyCacheSize, int smallCacheSize, int normalCacheSize,
                                  boolean useCacheForAllThreads, int directMemoryCacheAlignment) {
        this(preferDirect, nHeapArena, nDirectArena, pageSize, maxOrder,
             smallCacheSize, normalCacheSize,
             useCacheForAllThreads, directMemoryCacheAlignment);
    }

    public PooledByteBufAllocator(boolean preferDirect, int nHeapArena, int nDirectArena, int pageSize, int maxOrder,
                                  int smallCacheSize, int normalCacheSize,
                                  boolean useCacheForAllThreads, int directMemoryCacheAlignment) {
        super(preferDirect);
        threadCache = new PoolThreadLocalCache(useCacheForAllThreads);
        this.smallCacheSize = smallCacheSize;
        this.normalCacheSize = normalCacheSize;

        if (directMemoryCacheAlignment != 0) {
            if (!PlatformDependent.hasAlignDirectByteBuffer()) {
                throw new UnsupportedOperationException("Buffer alignment is not supported. " +
                        "Either Unsafe or ByteBuffer.alignSlice() must be available.");
            }

            // Ensure page size is a whole multiple of the alignment, or bump it to the next whole multiple.
            pageSize = (int) PlatformDependent.align(pageSize, directMemoryCacheAlignment);
        }

        chunkSize = validateAndCalculateChunkSize(pageSize, maxOrder);

        checkPositiveOrZero(nHeapArena, "nHeapArena");
        checkPositiveOrZero(nDirectArena, "nDirectArena");

        checkPositiveOrZero(directMemoryCacheAlignment, "directMemoryCacheAlignment");
        if (directMemoryCacheAlignment > 0 && !isDirectMemoryCacheAlignmentSupported()) {
            throw new IllegalArgumentException("directMemoryCacheAlignment is not supported");
        }

        if ((directMemoryCacheAlignment & -directMemoryCacheAlignment) != directMemoryCacheAlignment) {
            throw new IllegalArgumentException("directMemoryCacheAlignment: "
                    + directMemoryCacheAlignment + " (expected: power of two)");
        }

        int pageShifts = validateAndCalculatePageShifts(pageSize, directMemoryCacheAlignment);

        if (nHeapArena > 0) {
            heapArenas = newArenaArray(nHeapArena);
            List<PoolArenaMetric> metrics = new ArrayList<PoolArenaMetric>(heapArenas.length);
            for (int i = 0; i < heapArenas.length; i ++) {
                PoolArena.HeapArena arena = new PoolArena.HeapArena(this,
                        pageSize, pageShifts, chunkSize);
                heapArenas[i] = arena;
                metrics.add(arena);
            }
            heapArenaMetrics = Collections.unmodifiableList(metrics);
        } else {
            heapArenas = null;
            heapArenaMetrics = Collections.emptyList();
        }

        if (nDirectArena > 0) {
            directArenas = newArenaArray(nDirectArena);
            List<PoolArenaMetric> metrics = new ArrayList<PoolArenaMetric>(directArenas.length);
            for (int i = 0; i < directArenas.length; i ++) {
                PoolArena.DirectArena arena = new PoolArena.DirectArena(
                        this, pageSize, pageShifts, chunkSize, directMemoryCacheAlignment);
                directArenas[i] = arena;
                metrics.add(arena);
            }
            directArenaMetrics = Collections.unmodifiableList(metrics);
        } else {
            directArenas = null;
            directArenaMetrics = Collections.emptyList();
        }
        metric = new PooledByteBufAllocatorMetric(this);
    }

    @SuppressWarnings("unchecked")
    private static <T> PoolArena<T>[] newArenaArray(int size) {
        return new PoolArena[size];
    }

    private static int validateAndCalculatePageShifts(int pageSize, int alignment) {
        if (pageSize < MIN_PAGE_SIZE) {
            throw new IllegalArgumentException("pageSize: " + pageSize + " (expected: " + MIN_PAGE_SIZE + ')');
        }

        if ((pageSize & pageSize - 1) != 0) {
            throw new IllegalArgumentException("pageSize: " + pageSize + " (expected: power of 2)");
        }

        if (pageSize < alignment) {
            throw new IllegalArgumentException("Alignment cannot be greater than page size. " +
                    "Alignment: " + alignment + ", page size: " + pageSize + '.');
        }

        // Logarithm base 2. At this point we know that pageSize is a power of two.
        return Integer.SIZE - 1 - Integer.numberOfLeadingZeros(pageSize);
    }

    private static int validateAndCalculateChunkSize(int pageSize, int maxOrder) {
        if (maxOrder > 14) {
            throw new IllegalArgumentException("maxOrder: " + maxOrder + " (expected: 0-14)");
        }

        // Ensure the resulting chunkSize does not overflow.
        int chunkSize = pageSize;
        for (int i = maxOrder; i > 0; i --) {
            if (chunkSize > MAX_CHUNK_SIZE / 2) {
                throw new IllegalArgumentException(String.format(
                        "pageSize (%d) << maxOrder (%d) must not exceed %d", pageSize, maxOrder, MAX_CHUNK_SIZE));
            }
            chunkSize <<= 1;
        }
        return chunkSize;
    }

    @Override
    protected ByteBuf newHeapBuffer(int initialCapacity, int maxCapacity) {
        PoolThreadCache cache = threadCache.get();
        PoolArena<byte[]> heapArena = cache.heapArena;

        final ByteBuf buf;
        if (heapArena != null) {
            buf = heapArena.allocate(cache, initialCapacity, maxCapacity);
        } else {
            buf = PlatformDependent.hasUnsafe() ?
                    new UnpooledUnsafeHeapByteBuf(this, initialCapacity, maxCapacity) :
                    new UnpooledHeapByteBuf(this, initialCapacity, maxCapacity);
        }

        return toLeakAwareBuffer(buf);
    }

    @Override
    protected ByteBuf newDirectBuffer(int initialCapacity, int maxCapacity) {
        PoolThreadCache cache = threadCache.get();
        PoolArena<ByteBuffer> directArena = cache.directArena;

        final ByteBuf buf;
        if (directArena != null) {
            buf = directArena.allocate(cache, initialCapacity, maxCapacity);
        } else {
            buf = PlatformDependent.hasUnsafe() ?
                    UnsafeByteBufUtil.newUnsafeDirectByteBuf(this, initialCapacity, maxCapacity) :
                    new UnpooledDirectByteBuf(this, initialCapacity, maxCapacity);
        }

        return toLeakAwareBuffer(buf);
    }

    /**
     * Default number of heap arenas - System Property: io.netty.allocator.numHeapArenas - default 2 * cores
     */
    public static int defaultNumHeapArena() {
        return DEFAULT_NUM_HEAP_ARENA;
    }

    /**
     * Default number of direct arenas - System Property: io.netty.allocator.numDirectArenas - default 2 * cores
     */
    public static int defaultNumDirectArena() {
        return DEFAULT_NUM_DIRECT_ARENA;
    }

    /**
     * Default buffer page size - System Property: io.netty.allocator.pageSize - default 8192
     */
    public static int defaultPageSize() {
        return DEFAULT_PAGE_SIZE;
    }

    /**
     * Default maximum order - System Property: io.netty.allocator.maxOrder - default 9
     */
    public static int defaultMaxOrder() {
        return DEFAULT_MAX_ORDER;
    }

    /**
     * Default thread caching behavior - System Property: io.netty.allocator.useCacheForAllThreads - default false
     */
    public static boolean defaultUseCacheForAllThreads() {
        return DEFAULT_USE_CACHE_FOR_ALL_THREADS;
    }

    /**
     * Default prefer direct - System Property: io.netty.noPreferDirect - default false
     */
    public static boolean defaultPreferDirect() {
        return PlatformDependent.directBufferPreferred();
    }

    /**
     * Default tiny cache size - default 0
     *
     * @deprecated Tiny caches have been merged into small caches.
     */
    @Deprecated
    public static int defaultTinyCacheSize() {
        return 0;
    }

    /**
     * Default small cache size - System Property: io.netty.allocator.smallCacheSize - default 256
     */
    public static int defaultSmallCacheSize() {
        return DEFAULT_SMALL_CACHE_SIZE;
    }

    /**
     * Default normal cache size - System Property: io.netty.allocator.normalCacheSize - default 64
     */
    public static int defaultNormalCacheSize() {
        return DEFAULT_NORMAL_CACHE_SIZE;
    }

    /**
     * Return {@code true} if direct memory cache alignment is supported, {@code false} otherwise.
     */
    public static boolean isDirectMemoryCacheAlignmentSupported() {
        return PlatformDependent.hasUnsafe();
    }

    @Override
    public boolean isDirectBufferPooled() {
        return directArenas != null;
    }

    /**
     * @deprecated will be removed
     * Returns {@code true} if the calling {@link Thread} has a {@link ThreadLocal} cache for the allocated
     * buffers.
     */
    @Deprecated
    public boolean hasThreadLocalCache() {
        return threadCache.isSet();
    }

    /**
     * @deprecated will be removed
     * Free all cached buffers for the calling {@link Thread}.
     */
    @Deprecated
    public void freeThreadLocalCache() {
        threadCache.remove();
    }

    private final class PoolThreadLocalCache extends FastThreadLocal<PoolThreadCache> {
        private final boolean useCacheForAllThreads;

        PoolThreadLocalCache(boolean useCacheForAllThreads) {
            this.useCacheForAllThreads = useCacheForAllThreads;
        }

        @Override
        protected synchronized PoolThreadCache initialValue() {
            // 分别获取线程使用最少的 heapArena 和 directArena 对象，基于 `PoolArena.numThreadCaches` 属性
            final PoolArena<byte[]> heapArena = leastUsedArena(heapArenas);
            final PoolArena<ByteBuffer> directArena = leastUsedArena(directArenas);

            final Thread current = Thread.currentThread();
<<<<<<< HEAD
            // 创建开启缓存的 PoolThreadCache 对象
            if (useCacheForAllThreads || current instanceof FastThreadLocalThread) {
=======
            final EventExecutor executor = ThreadExecutorMap.currentExecutor();

            if (useCacheForAllThreads ||
                    // If the current thread is a FastThreadLocalThread we will always use the cache
                    current instanceof FastThreadLocalThread ||
                    // The Thread is used by an EventExecutor, let's use the cache as the chances are good that we
                    // will allocate a lot!
                    executor != null) {
>>>>>>> 7d540fc3
                final PoolThreadCache cache = new PoolThreadCache(
                        heapArena, directArena, smallCacheSize, normalCacheSize,
                        DEFAULT_MAX_CACHED_BUFFER_CAPACITY, DEFAULT_CACHE_TRIM_INTERVAL);

                // 调度定期裁剪内存
                if (DEFAULT_CACHE_TRIM_INTERVAL_MILLIS > 0) {
                    if (executor != null) {
                        executor.scheduleAtFixedRate(trimTask, DEFAULT_CACHE_TRIM_INTERVAL_MILLIS,
                                DEFAULT_CACHE_TRIM_INTERVAL_MILLIS, TimeUnit.MILLISECONDS);
                    }
                }
                return cache;
            }

            // No caching so just use 0 as sizes.
            // 创建不进行缓存的 PoolThreadCache 对象
            return new PoolThreadCache(heapArena, directArena, 0, 0, 0, 0);
        }

        @Override
        protected void onRemoval(PoolThreadCache threadCache) {
            // 释放缓存
            threadCache.free(false);
        }

        private <T> PoolArena<T> leastUsedArena(PoolArena<T>[] arenas) {
            if (arenas == null || arenas.length == 0) {
                return null;
            }

            // 获得第零个 PoolArena 对象
            PoolArena<T> minArena = arenas[0];
<<<<<<< HEAD
            // 比较后面的 PoolArena 对象，选择线程使用最少的
=======
            //optimized
            //If it is the first execution, directly return minarena and reduce the number of for loop comparisons below
            if (minArena.numThreadCaches.get() == CACHE_NOT_USED) {
                return minArena;
            }
>>>>>>> 7d540fc3
            for (int i = 1; i < arenas.length; i++) {
                PoolArena<T> arena = arenas[i];
                if (arena.numThreadCaches.get() < minArena.numThreadCaches.get()) {
                    minArena = arena;
                }
            }

            return minArena;
        }
    }

    @Override
    public PooledByteBufAllocatorMetric metric() {
        return metric;
    }

    /**
     * Return the number of heap arenas.
     *
     * @deprecated use {@link PooledByteBufAllocatorMetric#numHeapArenas()}.
     */
    @Deprecated
    public int numHeapArenas() {
        return heapArenaMetrics.size();
    }

    /**
     * Return the number of direct arenas.
     *
     * @deprecated use {@link PooledByteBufAllocatorMetric#numDirectArenas()}.
     */
    @Deprecated
    public int numDirectArenas() {
        return directArenaMetrics.size();
    }

    /**
     * Return a {@link List} of all heap {@link PoolArenaMetric}s that are provided by this pool.
     *
     * @deprecated use {@link PooledByteBufAllocatorMetric#heapArenas()}.
     */
    @Deprecated
    public List<PoolArenaMetric> heapArenas() {
        return heapArenaMetrics;
    }

    /**
     * Return a {@link List} of all direct {@link PoolArenaMetric}s that are provided by this pool.
     *
     * @deprecated use {@link PooledByteBufAllocatorMetric#directArenas()}.
     */
    @Deprecated
    public List<PoolArenaMetric> directArenas() {
        return directArenaMetrics;
    }

    /**
     * Return the number of thread local caches used by this {@link PooledByteBufAllocator}.
     *
     * @deprecated use {@link PooledByteBufAllocatorMetric#numThreadLocalCaches()}.
     */
    @Deprecated
    public int numThreadLocalCaches() {
        PoolArena<?>[] arenas = heapArenas != null ? heapArenas : directArenas;
        if (arenas == null) {
            return 0;
        }

        int total = 0;
        for (PoolArena<?> arena : arenas) {
            total += arena.numThreadCaches.get();
        }

        return total;
    }

    /**
     * Return the size of the tiny cache.
     *
     * @deprecated use {@link PooledByteBufAllocatorMetric#tinyCacheSize()}.
     */
    @Deprecated
    public int tinyCacheSize() {
        return 0;
    }

    /**
     * Return the size of the small cache.
     *
     * @deprecated use {@link PooledByteBufAllocatorMetric#smallCacheSize()}.
     */
    @Deprecated
    public int smallCacheSize() {
        return smallCacheSize;
    }

    /**
     * Return the size of the normal cache.
     *
     * @deprecated use {@link PooledByteBufAllocatorMetric#normalCacheSize()}.
     */
    @Deprecated
    public int normalCacheSize() {
        return normalCacheSize;
    }

    /**
     * Return the chunk size for an arena.
     *
     * @deprecated use {@link PooledByteBufAllocatorMetric#chunkSize()}.
     */
    @Deprecated
    public final int chunkSize() {
        return chunkSize;
    }

    final long usedHeapMemory() {
        return usedMemory(heapArenas);
    }

    final long usedDirectMemory() {
        return usedMemory(directArenas);
    }

    private static long usedMemory(PoolArena<?>[] arenas) {
        if (arenas == null) {
            return -1;
        }
        long used = 0;
        for (PoolArena<?> arena : arenas) {
            used += arena.numActiveBytes();
            if (used < 0) {
                return Long.MAX_VALUE;
            }
        }
        return used;
    }

    /**
     * Returns the number of bytes of heap memory that is currently pinned to heap buffers allocated by a
     * {@link ByteBufAllocator}, or {@code -1} if unknown.
     * A buffer can pin more memory than its {@linkplain ByteBuf#capacity() capacity} might indicate,
     * due to implementation details of the allocator.
     */
    public final long pinnedHeapMemory() {
        return pinnedMemory(heapArenas);
    }

    /**
     * Returns the number of bytes of direct memory that is currently pinned to direct buffers allocated by a
     * {@link ByteBufAllocator}, or {@code -1} if unknown.
     * A buffer can pin more memory than its {@linkplain ByteBuf#capacity() capacity} might indicate,
     * due to implementation details of the allocator.
     */
    public final long pinnedDirectMemory() {
        return pinnedMemory(directArenas);
    }

    private static long pinnedMemory(PoolArena<?>[] arenas) {
        if (arenas == null) {
            return -1;
        }
        long used = 0;
        for (PoolArena<?> arena : arenas) {
            used += arena.numPinnedBytes();
            if (used < 0) {
                return Long.MAX_VALUE;
            }
        }
        return used;
    }

    final PoolThreadCache threadCache() {
        PoolThreadCache cache =  threadCache.get();
        assert cache != null;
        return cache;
    }

    /**
     * Trim thread local cache for the current {@link Thread}, which will give back any cached memory that was not
     * allocated frequently since the last trim operation.
     *
     * Returns {@code true} if a cache for the current {@link Thread} exists and so was trimmed, false otherwise.
     */
    public boolean trimCurrentThreadCache() {
        PoolThreadCache cache = threadCache.getIfExists();
        if (cache != null) {
            cache.trim();
            return true;
        }
        return false;
    }

    /**
     * Returns the status of the allocator (which contains all metrics) as string. Be aware this may be expensive
     * and so should not called too frequently.
     */
    public String dumpStats() {
        int heapArenasLen = heapArenas == null ? 0 : heapArenas.length;
        StringBuilder buf = new StringBuilder(512)
                .append(heapArenasLen)
                .append(" heap arena(s):")
                .append(StringUtil.NEWLINE);
        if (heapArenasLen > 0) {
            for (PoolArena<byte[]> a: heapArenas) {
                buf.append(a);
            }
        }

        int directArenasLen = directArenas == null ? 0 : directArenas.length;

        buf.append(directArenasLen)
           .append(" direct arena(s):")
           .append(StringUtil.NEWLINE);
        if (directArenasLen > 0) {
            for (PoolArena<ByteBuffer> a: directArenas) {
                buf.append(a);
            }
        }

        return buf.toString();
    }
}<|MERGE_RESOLUTION|>--- conflicted
+++ resolved
@@ -54,19 +54,10 @@
      * 默认配置，8192 B = 8 KB
      */
     private static final int DEFAULT_PAGE_SIZE;
-<<<<<<< HEAD
     /**
      * {@link PoolChunk} 满二叉树的高度，默认为 11 。
      */
-    private static final int DEFAULT_MAX_ORDER; // 8192 << 11 = 16 MiB per chunk
-    /**
-     * 默认 {@link PoolThreadCache} 的 small 类型的内存块的缓存数量。默认为 256 。
-     *
-     * @see #smallCacheSize
-     */
-=======
     private static final int DEFAULT_MAX_ORDER; // 8192 << 9 = 4 MiB per chunk
->>>>>>> 7d540fc3
     private static final int DEFAULT_SMALL_CACHE_SIZE;
     /**
      * 默认 {@link PoolThreadCache} 的 normal 类型的内存块的缓存数量。默认为 64 。
@@ -570,19 +561,14 @@
             final PoolArena<ByteBuffer> directArena = leastUsedArena(directArenas);
 
             final Thread current = Thread.currentThread();
-<<<<<<< HEAD
+            final EventExecutor executor = ThreadExecutorMap.currentExecutor();
             // 创建开启缓存的 PoolThreadCache 对象
-            if (useCacheForAllThreads || current instanceof FastThreadLocalThread) {
-=======
-            final EventExecutor executor = ThreadExecutorMap.currentExecutor();
-
             if (useCacheForAllThreads ||
                     // If the current thread is a FastThreadLocalThread we will always use the cache
                     current instanceof FastThreadLocalThread ||
                     // The Thread is used by an EventExecutor, let's use the cache as the chances are good that we
                     // will allocate a lot!
                     executor != null) {
->>>>>>> 7d540fc3
                 final PoolThreadCache cache = new PoolThreadCache(
                         heapArena, directArena, smallCacheSize, normalCacheSize,
                         DEFAULT_MAX_CACHED_BUFFER_CAPACITY, DEFAULT_CACHE_TRIM_INTERVAL);
@@ -615,15 +601,12 @@
 
             // 获得第零个 PoolArena 对象
             PoolArena<T> minArena = arenas[0];
-<<<<<<< HEAD
             // 比较后面的 PoolArena 对象，选择线程使用最少的
-=======
             //optimized
             //If it is the first execution, directly return minarena and reduce the number of for loop comparisons below
             if (minArena.numThreadCaches.get() == CACHE_NOT_USED) {
                 return minArena;
             }
->>>>>>> 7d540fc3
             for (int i = 1; i < arenas.length; i++) {
                 PoolArena<T> arena = arenas[i];
                 if (arena.numThreadCaches.get() < minArena.numThreadCaches.get()) {
