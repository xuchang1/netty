--- conflicted
+++ resolved
@@ -137,16 +137,10 @@
                 // We do so to prevent multiple calls to initChannel(...).
                 exceptionCaught(ctx, cause);
             } finally {
-<<<<<<< HEAD
-                ChannelPipeline pipeline = ctx.pipeline();
                 // 从 pipeline 中移除当前 ChannelInitializer 实现的handler，避免重新初始化。
                 // 注意此处的移除操作，与initMap结合，保证了initChannel()方法不会在handlerAdded、channelRegistered两个事件中被重复调用
-                if (pipeline.context(this) != null) {
-                    pipeline.remove(this);
-=======
                 if (!ctx.isRemoved()) {
                     ctx.pipeline().remove(this);
->>>>>>> 7d540fc3
                 }
             }
             return true;
