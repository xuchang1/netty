--- conflicted
+++ resolved
@@ -523,12 +523,8 @@
             connectPromise = null;
         }
 
-<<<<<<< HEAD
         // 取消 connectTimeoutFuture 等待
-        ScheduledFuture<?> future = connectTimeoutFuture;
-=======
         Future<?> future = connectTimeoutFuture;
->>>>>>> 7d540fc3
         if (future != null) {
             future.cancel(false);
             connectTimeoutFuture = null;
